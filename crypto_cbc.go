--- conflicted
+++ resolved
@@ -4,11 +4,7 @@
 	"crypto/aes"
 	"crypto/cipher"
 	"crypto/hmac"
-<<<<<<< HEAD
 	"crypto/rand" //nolint:gosec
-=======
-	"crypto/rand"
->>>>>>> 0ffdc881
 	"encoding/binary"
 	"hash"
 )
@@ -23,17 +19,10 @@
 type CryptoCBC struct {
 	writeCBC, readCBC cbcMode
 	writeMac, readMac []byte
-<<<<<<< HEAD
 	hash              func() hash.Hash
 }
 
-func NewCryptoCBC(hash func() hash.Hash, localKey, localWriteIV, localMac, remoteKey, remoteWriteIV, remoteMac []byte) (*CryptoCBC, error) {
-=======
-	h                 hashFunc
-}
-
-func newCryptoCBC(localKey, localWriteIV, localMac, remoteKey, remoteWriteIV, remoteMac []byte, h hashFunc) (*cryptoCBC, error) {
->>>>>>> 0ffdc881
+func NewCryptoCBC(localKey, localWriteIV, localMac, remoteKey, remoteWriteIV, remoteMac []byte, hash func() hash.Hash) (*CryptoCBC, error) {
 	writeBlock, err := aes.NewCipher(localKey)
 	if err != nil {
 		return nil, err
@@ -50,11 +39,7 @@
 
 		readCBC: cipher.NewCBCDecrypter(readBlock, remoteWriteIV).(cbcMode),
 		readMac: remoteMac,
-<<<<<<< HEAD
 		hash:    hash,
-=======
-		h:       h,
->>>>>>> 0ffdc881
 	}, nil
 }
 
@@ -66,11 +51,7 @@
 	// Generate + Append MAC
 	h := pkt.RecordLayerHeader
 
-<<<<<<< HEAD
 	MAC, err := prfMac(c.hash, h.Epoch, h.SequenceNumber, h.ContentType, h.ProtocolVersion, payload, c.writeMac)
-=======
-	MAC, err := prfMac(h.epoch, h.sequenceNumber, h.contentType, h.protocolVersion, payload, c.writeMac, c.h)
->>>>>>> 0ffdc881
 	if err != nil {
 		return nil, err
 	}
@@ -107,11 +88,7 @@
 func (c *CryptoCBC) Decrypt(in []byte) ([]byte, error) {
 	body := in[recordLayerHeaderSize:]
 	blockSize := c.readCBC.BlockSize()
-<<<<<<< HEAD
 	mac := c.hash()
-=======
-	mac := c.h()
->>>>>>> 0ffdc881
 
 	var h RecordLayerHeader
 	err := h.Unmarshal(in)
@@ -144,11 +121,7 @@
 	dataEnd := len(body) - macSize - paddingLen
 
 	expectedMAC := body[dataEnd : dataEnd+macSize]
-<<<<<<< HEAD
 	actualMAC, err := prfMac(c.hash, h.Epoch, h.SequenceNumber, h.ContentType, h.ProtocolVersion, body[:dataEnd], c.readMac)
-=======
-	actualMAC, err := prfMac(h.epoch, h.sequenceNumber, h.contentType, h.protocolVersion, body[:dataEnd], c.readMac, c.h)
->>>>>>> 0ffdc881
 
 	// Compute Local MAC and compare
 	if paddingGood != 255 || err != nil || !hmac.Equal(actualMAC, expectedMAC) {
